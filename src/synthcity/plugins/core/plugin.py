# stdlib
import importlib.util
import platform
import sys
from abc import ABCMeta, abstractmethod
from importlib.abc import Loader
from pathlib import Path
from typing import Any, Callable, Dict, Generator, List, Optional, Type, Union

# third party
import pandas as pd
from pydantic import validate_arguments

# synthcity absolute
import synthcity.logger as log
from synthcity.metrics.plots import (
    plot_associations_comparison,
    plot_marginal_comparison,
    plot_tsne,
)
from synthcity.plugins.core.constraints import Constraints
from synthcity.plugins.core.dataloader import (
    DataLoader,
    GenericDataLoader,
    TimeSeriesDataLoader,
    TimeSeriesSurvivalDataLoader,
    create_from_info,
)
from synthcity.plugins.core.distribution import (
    CategoricalDistribution,
    Distribution,
    FloatDistribution,
    IntegerDistribution,
)
from synthcity.plugins.core.schema import Schema
from synthcity.plugins.core.serializable import Serializable
from synthcity.utils.constants import DEVICE
from synthcity.utils.serialization import load_from_file, save_to_file


class Plugin(Serializable, metaclass=ABCMeta):
    """
    .. inheritance-diagram:: synthcity.plugins.core.plugin.Plugin
        :parts: 1

    Base class for all plugins.

    Each derived class must implement the following methods:
        type() - a static method that returns the type of the plugin. e.g., debug, generative, bayesian, etc.
        name() - a static method that returns the name of the plugin. e.g., ctgan, random_noise, etc.
        hyperparameter_space() - a static method that returns the hyperparameters that can be tuned during AutoML.
        _fit() - internal method, called by `fit` on each training set.
        _generate() - internal method, called by `generate`.

    If any method implementation is missing, the class constructor will fail.

    Args:
        strict: bool. Default = True
            If True, is raises an exception if the generated data is not following the requested constraints. If False, it returns only the rows that match the constraints.
        workspace: Path
            Path for caching intermediary results
        compress_dataset: bool. Default = False
            Drop redundant features before training the generator.
        device:
            PyTorch device: cpu or cuda.
        random_state: int
            Random seed
        sampling_patience: int.
            Max inference iterations to wait for the generated data to match the training schema.
        sampling_strategy: str
            Internal parameter for schema. marginal or uniform.
    """

    class Config:
        arbitrary_types_allowed = True
        validate_assignment = True

    def __init__(
        self,
        sampling_patience: int = 500,
        strict: bool = True,
        device: Any = DEVICE,
        random_state: int = 0,
        workspace: Path = Path("workspace"),
        compress_dataset: bool = False,
        sampling_strategy: str = "marginal",  # uniform, marginal
    ) -> None:
        super().__init__()
        self._schema: Optional[Schema] = None
        self._training_schema: Optional[Schema] = None
        self._data_encoders: Optional[Dict] = None

        self.sampling_strategy = sampling_strategy
        self.sampling_patience = sampling_patience
        self.strict = strict
        self.device = device
        self.random_state = random_state
        self.compress_dataset = compress_dataset

        workspace.mkdir(parents=True, exist_ok=True)
        self.workspace = workspace

        self.fitted = False
        self.expecting_conditional = False

    @staticmethod
    @abstractmethod
    def hyperparameter_space(**kwargs: Any) -> List[Distribution]:
        """Returns the hyperparameter space for the derived plugin."""
        ...

    @classmethod
    def sample_hyperparameters(cls, *args: Any, **kwargs: Any) -> Dict[str, Any]:
        """Sample value from the hyperparameter space for the current plugin."""
        param_space = cls.hyperparameter_space(*args, **kwargs)

        results = {}

        for hp in param_space:
            results[hp.name] = hp.sample()[0]

        return results

    @classmethod
    def sample_hyperparameters_optuna(
        cls, trial: Any, *args: Any, **kwargs: Any
    ) -> Dict[str, Any]:
        param_space = cls.hyperparameter_space(*args, **kwargs)

        results = {}

        for hp in param_space:
            if isinstance(hp, IntegerDistribution):
                results[hp.name] = trial.suggest_int(hp.name, hp.low, hp.high, hp.step)
            elif isinstance(hp, FloatDistribution):
                results[hp.name] = trial.suggest_float(hp.name, hp.low, hp.high)
            elif isinstance(hp, CategoricalDistribution):
                results[hp.name] = trial.suggest_categorical(hp.name, hp.choices)
            else:
                raise RuntimeError(f"unknown distribution type {hp}")

        return results

    @staticmethod
    @abstractmethod
    def name() -> str:
        """The name of the plugin."""
        ...

    @staticmethod
    @abstractmethod
    def type() -> str:
        """The type of the plugin."""
        ...

    @classmethod
    def fqdn(cls) -> str:
        """The Fully-Qualified name of the plugin."""
        return cls.type() + "." + cls.name()

    @validate_arguments(config=dict(arbitrary_types_allowed=True))
    def fit(self, X: Union[DataLoader, pd.DataFrame], *args: Any, **kwargs: Any) -> Any:
        """Training method the synthetic data plugin.

        Args:
            X: DataLoader.
                The reference dataset.
            cond: Optional, Union[pd.DataFrame, pd.Series, np.ndarray]
                Optional Training Conditional.
                The training conditional can be used to control to output of some models, like GANs or VAEs. The content can be anything, as long as it maps to the training dataset X.
                Usage example:
                    >>> from sklearn.datasets import load_iris
                    >>> from synthcity.plugins.core.dataloader import GenericDataLoader
                    >>> from synthcity.plugins.core.constraints import Constraints
                    >>>
                    >>> # Load in `test_plugin` the generative model of choice
                    >>> # ....
                    >>>
                    >>> X, y = load_iris(as_frame=True, return_X_y=True)
                    >>> X["target"] = y
                    >>>
                    >>> X = GenericDataLoader(X)
                    >>> test_plugin.fit(X, cond=y)
                    >>>
                    >>> count = 10
                    >>> X_gen = test_plugin.generate(count, cond=np.ones(count))
                    >>>
                    >>> # The Conditional only optimizes the output generation
                    >>> # for GANs and VAEs, but does NOT guarantee the samples
                    >>> # are only from that condition.
                    >>> # If you want to guarantee that output contains only
                    >>> # "target" == 1 samples, use Constraints.
                    >>>
                    >>> constraints = Constraints(
                    >>>     rules=[
                    >>>         ("target", "==", 1),
                    >>>     ]
                    >>> )
                    >>> X_gen = test_plugin.generate(count,
                    >>>         cond=np.ones(count),
                    >>>         constraints=constraints
                    >>>        )
                    >>> assert (X_gen["target"] == 1).all()

        Returns:
            self
        """
        if isinstance(X, (pd.DataFrame)):
            X = GenericDataLoader(X)

        if "cond" in kwargs and kwargs["cond"] is not None:
            self.expecting_conditional = True

        self.data_info = X.info()

        self._schema = Schema(
            data=X,
            sampling_strategy=self.sampling_strategy,
            random_state=self.random_state,
        )

        X, self._data_encoders = X.encode()
        if self.compress_dataset:
            X_hash = X.hash()
            bkp_file = (
                self.workspace
                / f"compressed_df_{X_hash}_{platform.python_version()}.bkp"
            )
            if not bkp_file.exists():
                X_compressed_context = X.compress()
                save_to_file(bkp_file, X_compressed_context)

            X, self.compress_context = load_from_file(bkp_file)

        self._training_schema = Schema(
            data=X,
            sampling_strategy=self.sampling_strategy,
            random_state=self.random_state,
        )

        output = self._fit(X, *args, **kwargs)
        self.fitted = True

        return output

    @abstractmethod
    def _fit(self, X: DataLoader, *args: Any, **kwargs: Any) -> "Plugin":
        """Internal training method the synthetic data plugin.

        Args:
            X: DataLoader.
                The reference dataset.
            cond: Optional, Union[pd.DataFrame, pd.Series, np.ndarray, list]
                Optional Training Conditional, used by GANs and VAEs.

        Returns:
            self
        """
        ...

    @validate_arguments
    def generate(
        self,
        count: Optional[int] = None,
        constraints: Optional[Constraints] = None,
        **kwargs: Any,
    ) -> DataLoader:
        """Synthetic data generation method.

        Args:
            count: optional int.
                The number of samples to generate. If None, it generated len(reference_dataset) samples.
<<<<<<< HEAD
            constraints: optional Constraints
                Optional constraints to apply on the generated data. If none, the reference schema constraints are applied.
            cond: Optional, Union[pd.DataFrame, pd.Series, np.ndarray, list]
                Optional Generation Conditional, used by GANs and VAEs
=======
            cond: Optional, Union[pd.DataFrame, pd.Series, np.ndarray].
                Optional Generation Conditional. The conditional can be used only if the model was trained using a conditional too.
                If provided, it must have `count` length.
                Not all models support conditionals. The conditionals can be used in VAEs or GANs to speed-up the generation under some constraints. For model agnostic solutions, check out the `constraints` parameter.
            constraints: optional Constraints.
                Optional constraints to apply on the generated data. If none, the reference schema constraints are applied. The constraints are model agnostic, and will filter the output of the generative model.
                The constraints are a list of rules. Each rule is a tuple of the form (<feature>, <operation>, <value>).

                Valid Operations:
                    - "<", "lt" : less than <value>
                    - "<=", "le": less or equal with <value>
                    - ">", "gt" : greater than <value>
                    - ">=", "ge": greater or equal with <value>
                    - "==", "eq": equal with <value>
                    - "in": valid for categorical features, and <value> must be array. for example, ("target", "in", [0, 1])
                    - "dtype": <value> can be a data type. For example, ("target", "dtype", "int")

                Usage example:
                    >>> from synthcity.plugins.core.constraints import Constraints
                    >>> constraints = Constraints(
                    >>>   rules=[
                    >>>             ("InterestingFeature", "==", 0),
                    >>>         ]
                    >>>     )
                    >>>
                    >>> syn_data = syn_model.generate(
                            count=count,
                            constraints=constraints
                        ).dataframe()
                    >>>
                    >>> assert (syn_data["InterestingFeature"] == 0).all()

>>>>>>> 3563c8ec
        Returns:
            <count> synthetic samples
        """
        if not self.fitted:
            raise RuntimeError("Fit the generator first")

        if self._schema is None:
            raise RuntimeError("Fit the model first")

        has_gen_cond = "cond" in kwargs and kwargs["cond"] is not None
        if has_gen_cond and not self.expecting_conditional:
            raise RuntimeError(
                "Conditional mismatch. Got inference conditional, without any training conditional"
            )

        if count is None:
            count = self.data_info["len"]

        # We use the training schema for the generation
        gen_constraints = self.training_schema().as_constraints()
        if constraints is not None:
            gen_constraints = gen_constraints.extend(constraints)

        syn_schema = Schema.from_constraints(gen_constraints)

        X_syn = self._generate(count=count, syn_schema=syn_schema, **kwargs)
        if self.compress_dataset:
            X_syn = X_syn.decompress(self.compress_context)
        if self._data_encoders is not None:
            X_syn = X_syn.decode(self._data_encoders)

        # The dataset is decompressed here, we can use the public schema
        gen_constraints = self.schema().as_constraints()
        if constraints is not None:
            gen_constraints = gen_constraints.extend(constraints)

        if not X_syn.satisfies(gen_constraints) and self.strict:
            raise RuntimeError(
                f"Plugin {self.name()} failed to meet the synthetic constraints."
            )

        if self.strict:
            X_syn = X_syn.match(gen_constraints)

        return X_syn

    @abstractmethod
    def _generate(
        self,
        count: int,
        syn_schema: Schema,
        **kwargs: Any,
    ) -> DataLoader:
        """Internal synthetic data generation method.

        Args:
            count: optional int.
                The number of samples to generate. If None, it generated len(reference_dataset) samples.
            syn_schema:
                The schema/constraints that need to be satisfied by the synthetic data.
            cond: Optional, Union[pd.DataFrame, pd.Series, np.ndarray]
                Generation Conditional

        Returns:
            <count> synthetic samples
        """
        ...

    @validate_arguments(config=dict(arbitrary_types_allowed=True))
    def _safe_generate(
        self, gen_cbk: Callable, count: int, syn_schema: Schema, **kwargs: Any
    ) -> DataLoader:
        constraints = syn_schema.as_constraints()

        data_synth = pd.DataFrame([], columns=self.training_schema().features())
        for it in range(self.sampling_patience):
            # sample
            iter_samples = gen_cbk(count, **kwargs)
            iter_samples_df = pd.DataFrame(
                iter_samples, columns=self.training_schema().features()
            )

            # validate schema
            iter_samples_df = self.training_schema().adapt_dtypes(iter_samples_df)

            if self.strict:
                iter_samples_df = constraints.match(iter_samples_df)
                iter_samples_df = iter_samples_df.drop_duplicates()

            data_synth = pd.concat([data_synth, iter_samples_df], ignore_index=True)

            if len(data_synth) >= count:
                break

        data_synth = self.training_schema().adapt_dtypes(data_synth).head(count)

        return create_from_info(data_synth, self.data_info)

    @validate_arguments(config=dict(arbitrary_types_allowed=True))
    def _safe_generate_time_series(
        self, gen_cbk: Callable, count: int, syn_schema: Schema, **kwargs: Any
    ) -> DataLoader:
        if self.data_info["data_type"] not in ["time_series", "time_series_survival"]:
            raise ValueError(
                f"Invalid data type for time series = {self.data_info['data_type']}"
            )
        constraints = syn_schema.as_constraints()

        data_synth = pd.DataFrame([], columns=self.training_schema().features())
        data_info = self.data_info
        offset = 0
        seq_offset = 0
        for it in range(self.sampling_patience):
            # sample
            if self.data_info["data_type"] == "time_series":
                static, temporal, observation_times, outcome = gen_cbk(
                    count - offset, **kwargs
                )
                loader = TimeSeriesDataLoader(
                    temporal_data=temporal,
                    observation_times=observation_times,
                    static_data=static,
                    outcome=outcome,
                    seq_offset=seq_offset,
                )
            elif self.data_info["data_type"] == "time_series_survival":
                static, temporal, observation_times, T, E = gen_cbk(
                    count - offset, **kwargs
                )
                loader = TimeSeriesSurvivalDataLoader(
                    temporal_data=temporal,
                    observation_times=observation_times,
                    static_data=static,
                    T=T,
                    E=E,
                    seq_offset=seq_offset,
                )

            # validate schema
            iter_samples_df = loader.dataframe()
            id_col = loader.info()["seq_id_feature"]

            iter_samples_df = self.training_schema().adapt_dtypes(iter_samples_df)

            if self.strict:
                iter_samples_df = constraints.match(iter_samples_df)

            if len(iter_samples_df) == 0:
                continue

            data_synth = pd.concat([data_synth, iter_samples_df], ignore_index=True)
            offset = len(data_synth[id_col].unique())
            seq_offset = max(data_synth[id_col].unique()) + 1

            if offset >= count:
                break

        data_synth = self.training_schema().adapt_dtypes(data_synth)
        return create_from_info(data_synth, data_info)

    @validate_arguments(config=dict(arbitrary_types_allowed=True))
    def schema_includes(self, other: Union[DataLoader, pd.DataFrame]) -> bool:
        """Helper method to test if the reference schema includes a Dataset

        Args:
            other: DataLoader.
                The dataset to test

        Returns:
            bool, if the schema includes the dataset or not.

        """
        other_schema = Schema(data=other)
        return self.schema().includes(other_schema)

    def schema(self) -> Schema:
        """The reference schema"""
        if self._schema is None:
            raise RuntimeError("Fit the model first")

        return self._schema

    def training_schema(self) -> Schema:
        """The internal schema"""
        if self._training_schema is None:
            raise RuntimeError("Fit the model first")

        return self._training_schema

    @validate_arguments(config=dict(arbitrary_types_allowed=True))
    def plot(
        self,
        plt: Any,
        X: DataLoader,
        count: Optional[int] = None,
        plots: list = ["marginal", "associations", "tsne"],
        **kwargs: Any,
    ) -> Any:
        """Plot the real-synthetic distributions.

        Args:
            plt: output
            X: DataLoader.
                The reference dataset.

        Returns:
            self
        """
        X_syn = self.generate(count=count, **kwargs)

        if "marginal" in plots:
            plot_marginal_comparison(plt, X, X_syn)
        if "associations" in plots:
            plot_associations_comparison(plt, X, X_syn)
        if "tsne" in plots:
            plot_tsne(plt, X, X_syn)


class PluginLoader:
    """Plugin loading utility class.
    Used to load the plugins from the current folder.
    """

    @validate_arguments
    def __init__(self, plugins: list, expected_type: Type, categories: list) -> None:
        self._plugins: Dict[str, Type] = {}
        self._available_plugins = {}
        for plugin in plugins:
            stem = Path(plugin).stem.split("plugin_")[-1]
            self._available_plugins[stem] = plugin

        self._expected_type = expected_type
        self._categories = categories

    @validate_arguments
    def _load_single_plugin(self, plugin_name: str) -> None:
        """Helper for loading a single plugin"""
        plugin = Path(plugin_name)
        name = plugin.stem
        ptype = plugin.parent.name

        module_name = f"synthcity.plugins.{ptype}.{name}"

        failed = False
        for retry in range(2):
            try:
                if module_name in sys.modules:
                    mod = sys.modules[module_name]
                else:
                    spec = importlib.util.spec_from_file_location(module_name, plugin)
                    if not isinstance(spec.loader, Loader):
                        raise RuntimeError("invalid plugin type")

                    mod = importlib.util.module_from_spec(spec)
                    if module_name not in sys.modules:
                        sys.modules[module_name] = mod

                    spec.loader.exec_module(mod)
                cls = mod.plugin  # type: ignore
                failed = False
                break
            except BaseException as e:
                log.critical(f"load failed: {e}")
                failed = True

        if failed:
            log.critical(f"module {name} load failed")
            return

        log.debug(f"Loaded plugin {cls.type()} - {cls.name()}")
        self.add(cls.name(), cls)

    def list(self) -> List[str]:
        """Get all the available plugins."""
        all_plugins = list(self._plugins.keys()) + list(self._available_plugins.keys())
        plugins = []
        for plugin in all_plugins:
            if self.get_type(plugin).type() in self._categories:
                plugins.append(plugin)

        return list(set(plugins))

    def types(self) -> List[Type]:
        """Get the loaded plugins types"""
        return list(self._plugins.values())

    def add(self, name: str, cls: Type) -> "PluginLoader":
        """Add a new plugin"""
        if name in self._plugins:
            log.info(f"Plugin {name} already exists. Overwriting")

        if not issubclass(cls, self._expected_type):
            raise ValueError(
                f"Plugin {name} must derive the {self._expected_type} interface."
            )

        self._plugins[name] = cls

        return self

    @validate_arguments
    def load(self, buff: bytes) -> Any:
        """Load serialized plugin"""
        return Plugin.load(buff)

    @validate_arguments
    def get(self, name: str, *args: Any, **kwargs: Any) -> Any:
        """Create a new object from a plugin.
        Args:
            name: str. The name of the plugin
            &args, **kwargs. Plugin specific arguments

        Returns:
            The new object
        """
        if name not in self._plugins and name not in self._available_plugins:
            raise ValueError(f"Plugin {name} doesn't exist.")

        if name not in self._plugins:
            self._load_single_plugin(self._available_plugins[name])

        if name not in self._plugins:
            raise ValueError(f"Plugin {name} cannot be loaded.")

        return self._plugins[name](*args, **kwargs)

    @validate_arguments
    def get_type(self, name: str) -> Type:
        """Get the class type of a plugin.
        Args:
            name: str. The name of the plugin

        Returns:
            The class of the plugin
        """
        if name not in self._plugins and name not in self._available_plugins:
            raise ValueError(f"Plugin {name} doesn't exist.")

        if name not in self._plugins:
            self._load_single_plugin(self._available_plugins[name])

        if name not in self._plugins:
            raise ValueError(f"Plugin {name} doesn't exist.")

        return self._plugins[name]

    def __iter__(self) -> Generator:
        """Iterate the loaded plugins."""
        for x in self._plugins:
            yield x

    def __len__(self) -> int:
        """The number of available plugins."""
        return len(self.list())

    @validate_arguments
    def __getitem__(self, key: str) -> Any:
        return self.get(key)

    def reload(self) -> "PluginLoader":
        self._plugins = {}
        return self<|MERGE_RESOLUTION|>--- conflicted
+++ resolved
@@ -250,9 +250,8 @@
         Args:
             X: DataLoader.
                 The reference dataset.
-            cond: Optional, Union[pd.DataFrame, pd.Series, np.ndarray, list]
-                Optional Training Conditional, used by GANs and VAEs.
-
+            cond: Optional, Union[pd.DataFrame, pd.Series, np.ndarray]
+                Training Conditional
         Returns:
             self
         """
@@ -270,12 +269,6 @@
         Args:
             count: optional int.
                 The number of samples to generate. If None, it generated len(reference_dataset) samples.
-<<<<<<< HEAD
-            constraints: optional Constraints
-                Optional constraints to apply on the generated data. If none, the reference schema constraints are applied.
-            cond: Optional, Union[pd.DataFrame, pd.Series, np.ndarray, list]
-                Optional Generation Conditional, used by GANs and VAEs
-=======
             cond: Optional, Union[pd.DataFrame, pd.Series, np.ndarray].
                 Optional Generation Conditional. The conditional can be used only if the model was trained using a conditional too.
                 If provided, it must have `count` length.
@@ -308,7 +301,6 @@
                     >>>
                     >>> assert (syn_data["InterestingFeature"] == 0).all()
 
->>>>>>> 3563c8ec
         Returns:
             <count> synthetic samples
         """
