# stdlib
from abc import ABCMeta, abstractmethod
from datetime import datetime, timedelta
from typing import Any, Dict, List, Optional

# third party
import numpy as np
import pandas as pd
from pydantic import BaseModel, validator

# synthcity absolute
from synthcity.plugins.core.constraints import Constraints


class Distribution(BaseModel, metaclass=ABCMeta):
    """
    .. inheritance-diagram:: synthcity.plugins.core.distribution.Distribution
        :parts: 1


    Base class of all Distributions.

    The Distribution class characterizes the **empirical** marginal distribution of the feature.
    Each derived class must implement the following methods:
        get() - Return the metadata of the Distribution.
        sample() - Sample a value from the Distribution.
        includes() - Test if another Distribution is included in the local one.
        has() - Test if a value is included in the support of the Distribution.
        as_constraint() - Convert the Distribution to a set of Constraints.
        min() - Return the minimum of the support.
        max() - Return the maximum of the support.
        __eq__() - Testing equality of two Distributions.
        dtype() - Return the data type

    Examples of derived classes include CategoricalDistribution, FloatDistribution, and IntegerDistribution.
    """

    name: str
    data: Optional[pd.Series] = None
    random_state: int = 0
    # DP parameters
    marginal_distribution: Optional[pd.Series] = None

    class Config:
        arbitrary_types_allowed = True

    @validator("marginal_distribution", always=True)
    def _validate_marginal_distribution(cls: Any, v: Any, values: Dict) -> Dict:
        if "data" not in values or values["data"] is None:
            return v

        data = values["data"]
        if not isinstance(data, pd.Series):
            raise ValueError(f"Invalid data type {type(data)}")

        marginal = data.value_counts(dropna=False)
        del values["data"]

        return marginal

    def marginal_states(self) -> Optional[List]:
        if self.marginal_distribution is None:
            return None

        return self.marginal_distribution.index.values

    def marginal_probabilities(self) -> Optional[List]:
        if self.marginal_distribution is None:
            return None

        return (
            self.marginal_distribution.values / self.marginal_distribution.values.sum()
        )

    def sample_marginal(self, count: int = 1) -> Any:
        np.random.seed(self.random_state)

        if self.marginal_distribution is None:
            return None

        return np.random.choice(
            self.marginal_states(),
            count,
            p=self.marginal_probabilities(),
        ).tolist()

    @abstractmethod
    def get(self) -> List[Any]:
        """Return the metadata of the Distribution."""
        ...

    @abstractmethod
    def sample(self, count: int = 1) -> Any:
        """Sample a value from the Distribution."""
        ...

    @abstractmethod
    def includes(self, other: "Distribution") -> bool:
        """Test if another Distribution is included in the local one."""
        ...

    @abstractmethod
    def has(self, val: Any) -> bool:
        """Test if a value is included in the Distribution."""
        ...

    @abstractmethod
    def as_constraint(self) -> Constraints:
        """Convert the Distribution to a set of Constraints."""
        ...

    @abstractmethod
    def min(self) -> Any:
        "Get the min value of the distribution"
        ...

    @abstractmethod
    def max(self) -> Any:
        "Get the max value of the distribution"
        ...

    @abstractmethod
    def __eq__(self, other: Any) -> bool:
        ...

    @abstractmethod
    def dtype(self) -> str:
        ...


class CategoricalDistribution(Distribution):
    """
    .. inheritance-diagram:: synthcity.plugins.core.distribution.CategoricalDistribution
        :parts: 1
    """

    choices: list = []

    @validator("choices", always=True)
    def _validate_choices(cls: Any, v: List, values: Dict) -> List:
        mkey = "marginal_distribution"
        if mkey in values and values[mkey] is not None:
            return list(values[mkey].index)

        if len(v) == 0:
            raise ValueError(
                "Invalid choices for CategoricalDistribution. Provide data or choices params"
            )
        return v

    def get(self) -> List[Any]:
        return [self.name, self.choices]

    def sample(self, count: int = 1) -> Any:
        np.random.seed(self.random_state)
        msamples = self.sample_marginal(count)
        if msamples is not None:
            return msamples

        return np.random.choice(self.choices, count)

    def has(self, val: Any) -> bool:
        return val in self.choices

    def includes(self, other: "Distribution") -> bool:
        if not isinstance(other, CategoricalDistribution):
            return False
        return set(other.choices).issubset(set(self.choices))

    def as_constraint(self) -> Constraints:
        return Constraints(rules=[(self.name, "in", list(self.choices))])

    def min(self) -> Any:
        return min(self.choices)

    def max(self) -> Any:
        return max(self.choices)

    def __eq__(self, other: Any) -> bool:
        if not isinstance(other, CategoricalDistribution):
            return False

        return self.name == other.name and set(self.choices) == set(other.choices)

    def dtype(self) -> str:
        types = {
            "object": 0,
            "float": 0,
            "int": 0,
        }
        for v in self.choices:
            if isinstance(v, float):
                types["float"] += 1
            elif isinstance(v, int):
                types["int"] += 1
            else:
                types["object"] += 1

        for t in types:
            if types[t] != 0:
                return t

        return "object"


class FloatDistribution(Distribution):
    """
    .. inheritance-diagram:: synthcity.plugins.core.distribution.FloatDistribution
        :parts: 1
    """

    low: float = np.finfo(np.float64).min
    high: float = np.finfo(np.float64).max

    @validator("low", always=True)
    def _validate_low_thresh(cls: Any, v: float, values: Dict) -> float:
        mkey = "marginal_distribution"
        if mkey in values and values[mkey] is not None:
            return values[mkey].index.min()

        return v

    @validator("high", always=True)
    def _validate_high_thresh(cls: Any, v: float, values: Dict) -> float:
        mkey = "marginal_distribution"
        if mkey in values and values[mkey] is not None:
            return values[mkey].index.max()

        return v

    def get(self) -> List[Any]:
        return [self.name, self.low, self.high]

    def sample(self, count: int = 1) -> Any:
        np.random.seed(self.random_state)
        msamples = self.sample_marginal(count)
        if msamples is not None:
            return msamples
        return np.random.uniform(self.low, self.high, count)

    def has(self, val: Any) -> bool:
        return self.low <= val and val <= self.high

    def includes(self, other: "Distribution") -> bool:
        return self.min() <= other.min() and other.max() <= self.max()

    def as_constraint(self) -> Constraints:
        return Constraints(
            rules=[
                (self.name, "le", self.high),
                (self.name, "ge", self.low),
                (self.name, "dtype", "float"),
            ]
        )

    def min(self) -> Any:
        return self.low

    def max(self) -> Any:
        return self.high

    def __eq__(self, other: Any) -> bool:
        if not isinstance(other, type(self)):
            return False

        return (
            self.name == other.name
            and self.low == other.low
            and self.high == other.high
        )

    def dtype(self) -> str:
        return "float"


class LogDistribution(FloatDistribution):
    low: float = np.finfo(np.float64).tiny
    high: float = np.finfo(np.float64).max
    base: float = 2.0

    def sample(self, count: int = 1) -> Any:
        np.random.seed(self.random_state)
        msamples = self.sample_marginal(count)
        if msamples is not None:
            return msamples
        lo = np.log2(self.low) / np.log2(self.base)
        hi = np.log2(self.high) / np.log2(self.base)
        return self.base ** np.random.uniform(lo, hi, count)


class IntegerDistribution(Distribution):
    """
    .. inheritance-diagram:: synthcity.plugins.core.distribution.IntegerDistribution
        :parts: 1
    """

    low: int = np.iinfo(np.int64).min
    high: int = np.iinfo(np.int64).max
    step: int = 1

    @validator("low", always=True)
    def _validate_low_thresh(cls: Any, v: int, values: Dict) -> int:
        mkey = "marginal_distribution"
        if mkey in values and values[mkey] is not None:
            return int(values[mkey].index.min())

        return v

    @validator("high", always=True)
    def _validate_high_thresh(cls: Any, v: int, values: Dict) -> int:
        mkey = "marginal_distribution"
        if mkey in values and values[mkey] is not None:
            return int(values[mkey].index.max())
        return v

    def get(self) -> List[Any]:
        return [self.name, self.low, self.high, self.step]

    def sample(self, count: int = 1) -> Any:
        np.random.seed(self.random_state)
        msamples = self.sample_marginal(count)
        if msamples is not None:
            return msamples

        high = (self.high + 1 - self.low) // self.step
        s = np.random.choice(high, count)
        return s * self.step + self.low

    def has(self, val: Any) -> bool:
        return self.low <= val and val <= self.high

    def includes(self, other: "Distribution") -> bool:
        return self.min() <= other.min() and other.max() <= self.max()

    def as_constraint(self) -> Constraints:
        return Constraints(
            rules=[
                (self.name, "le", self.high),
                (self.name, "ge", self.low),
                (self.name, "dtype", "int"),
            ]
        )

    def min(self) -> Any:
        return self.low

    def max(self) -> Any:
        return self.high

    def __eq__(self, other: Any) -> bool:
        if not isinstance(other, IntegerDistribution):
            return False

        return (
            self.name == other.name
            and self.low == other.low
            and self.high == other.high
        )

    def dtype(self) -> str:
        return "int"


class LogIntDistribution(FloatDistribution):
    low: float = 1.0
    high: float = float(np.iinfo(np.int64).max)
    base: float = 2.0

    def sample(self, count: int = 1) -> Any:
        np.random.seed(self.random_state)
        msamples = self.sample_marginal(count)
        if msamples is not None:
            return msamples
        lo = np.log2(self.low) / np.log2(self.base)
        hi = np.log2(self.high) / np.log2(self.base)
        s = self.base ** np.random.uniform(lo, hi, count)
        return s.astype(int)


class DatetimeDistribution(Distribution):
    """
    .. inheritance-diagram:: synthcity.plugins.core.distribution.DatetimeDistribution
        :parts: 1
    """

    offset: int = 120
    low: datetime = datetime.utcfromtimestamp(0)
    high: datetime = datetime.now()
    offset: int = 120

    @validator("offset", always=True)
    def _validate_offset(cls: Any, v: int) -> int:
        if v < 0:
            raise ValueError("offset must be greater than 0")
        return v

    @validator("low", always=True)
    def _validate_low_thresh(cls: Any, v: datetime, values: Dict) -> datetime:
        mkey = "marginal_distribution"
        if mkey in values and values[mkey] is not None:
            v = values[mkey].index.min()
<<<<<<< HEAD

        return v - timedelta(seconds=cls.offset)
=======
        return v - timedelta(seconds=values["offset"])
>>>>>>> 9222b4e5

    @validator("high", always=True)
    def _validate_high_thresh(cls: Any, v: datetime, values: Dict) -> datetime:
        mkey = "marginal_distribution"
        if mkey in values and values[mkey] is not None:
            v = values[mkey].index.max()
<<<<<<< HEAD

        return v + timedelta(seconds=cls.offset)
=======
        return v + timedelta(seconds=values["offset"])
>>>>>>> 9222b4e5

    def get(self) -> List[Any]:
        return [self.name, self.low, self.high]

    def sample(self, count: int = 1) -> Any:
        np.random.seed(self.random_state)
        msamples = self.sample_marginal(count)
        if msamples is not None:
            return msamples

        delta = self.high - self.low
        return self.low + delta * np.random.rand(count)

    def has(self, val: datetime) -> bool:
        return self.low <= val and val <= self.high

    def includes(self, other: "Distribution") -> bool:
        return self.min() - timedelta(
            seconds=self.offset
        ) <= other.min() and other.max() <= self.max() + timedelta(seconds=self.offset)

    def as_constraint(self) -> Constraints:
        return Constraints(
            rules=[
                (self.name, "le", self.high),
                (self.name, "ge", self.low),
                (self.name, "dtype", "datetime"),
            ]
        )

    def min(self) -> Any:
        return self.low

    def max(self) -> Any:
        return self.high

    def __eq__(self, other: Any) -> bool:
        if not isinstance(other, DatetimeDistribution):
            return False

        return (
            self.name == other.name
            and self.low == other.low
            and self.high == other.high
        )

    def dtype(self) -> str:
        return "datetime"


def constraint_to_distribution(constraints: Constraints, feature: str) -> Distribution:
    """Infer Distribution from Constraints.

    Args:
        constraints: Constraints
            The Constraints on features.
        feature: str
            The name of the feature in question.

    Returns:
        The inferred Distribution.
    """
    dist_name, dist_args = constraints.feature_params(feature)

    if dist_name == "categorical":
        dist_template = CategoricalDistribution
    elif dist_name == "integer":
        dist_template = IntegerDistribution
    elif dist_name == "datetime":
        dist_template = DatetimeDistribution
    else:
        dist_template = FloatDistribution

    return dist_template(name=feature, **dist_args)<|MERGE_RESOLUTION|>--- conflicted
+++ resolved
@@ -386,7 +386,6 @@
     offset: int = 120
     low: datetime = datetime.utcfromtimestamp(0)
     high: datetime = datetime.now()
-    offset: int = 120
 
     @validator("offset", always=True)
     def _validate_offset(cls: Any, v: int) -> int:
@@ -399,24 +398,14 @@
         mkey = "marginal_distribution"
         if mkey in values and values[mkey] is not None:
             v = values[mkey].index.min()
-<<<<<<< HEAD
-
-        return v - timedelta(seconds=cls.offset)
-=======
         return v - timedelta(seconds=values["offset"])
->>>>>>> 9222b4e5
 
     @validator("high", always=True)
     def _validate_high_thresh(cls: Any, v: datetime, values: Dict) -> datetime:
         mkey = "marginal_distribution"
         if mkey in values and values[mkey] is not None:
             v = values[mkey].index.max()
-<<<<<<< HEAD
-
-        return v + timedelta(seconds=cls.offset)
-=======
         return v + timedelta(seconds=values["offset"])
->>>>>>> 9222b4e5
 
     def get(self) -> List[Any]:
         return [self.name, self.low, self.high]
