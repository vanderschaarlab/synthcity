--- conflicted
+++ resolved
@@ -235,11 +235,7 @@
             column_hash = dataframe_hash(raw_data[[column_name]])
             bkp_file = (
                 self.workspace
-<<<<<<< HEAD
-                / f"encoder_cache_{column_hash}_{column_name[:10]}_{self.max_clusters}_{self.categorical_limit}.bkp"
-=======
                 / f"encoder_cache_{column_hash}_{column_name[:50]}_{self.max_clusters}_{self.categorical_limit}.bkp"
->>>>>>> e554e15a
             )
 
             log.info(f"Encoding {column_name} {column_hash}")
