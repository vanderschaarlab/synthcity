--- conflicted
+++ resolved
@@ -45,12 +45,8 @@
             device=device,
             dropout=dropout,
         )
-<<<<<<< HEAD
         self.normalizer: Dict[int, nn.Module] = {}
-=======
-        self.normalizer: Optional[nn.Module] = None
         self.to(device)
->>>>>>> ab6abbc3
 
     def encode(self, X: Tensor) -> Tuple[Tensor, List]:
         low, high = self.wavelet_encoder(X)
@@ -67,21 +63,12 @@
 
         low, high = self.encode(x)
 
-<<<<<<< HEAD
-        out = torch.concat([low] + high, axis=-1)
+        out = torch.concat([low] + high, axis=-1).to(self.device)
         if out.shape[-1] not in self.normalizer:
             self.normalizer[out.shape[-1]] = nn.Linear(
                 out.shape[-1], self.n_units_window
             )
         out = self.normalizer[out.shape[-1]](out)
-=======
-        out = torch.concat([low] + high, axis=-1).to(self.device)
-        if self.normalizer is None:
-            self.normalizer = nn.Linear(out.shape[-1], self.n_units_window).to(
-                self.device
-            )
-        out = self.normalizer(out)
->>>>>>> ab6abbc3
 
         out = Permute(0, 2, 1)(out)  # bs x outlen x seq_len -> bs x seq_len x outlen
         return self.post_processing(out)