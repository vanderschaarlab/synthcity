"""PATE-GAN: Generating Synthetic Data with Differential Privacy Guarantees Codebase.

Reference: James Jordon, Jinsung Yoon, Mihaela van der Schaar,
"PATE-GAN: Generating Synthetic Data with Differential Privacy Guarantees,"
International Conference on Learning Representations (ICLR), 2019.
Paper link: https://openreview.net/forum?id=S1zk9iRqF7
"""
# stdlib
from typing import Any, Dict, List, Optional, Tuple

# third party
import numpy as np
import pandas as pd

# Necessary packages
import torch

# Necessary packages
from pydantic import validate_arguments
from sklearn.linear_model import LogisticRegression
from xgboost import XGBClassifier

# synthcity absolute
import synthcity.logger as log
from synthcity.plugins.core.dataloader import DataLoader
from synthcity.plugins.core.distribution import (
    CategoricalDistribution,
    Distribution,
    FloatDistribution,
    IntegerDistribution,
)
from synthcity.plugins.core.models import TabularGAN
from synthcity.plugins.core.plugin import Plugin
from synthcity.plugins.core.schema import Schema
from synthcity.plugins.core.serializable import Serializable


class Teachers(Serializable):
    @validate_arguments(config=dict(arbitrary_types_allowed=True))
    def __init__(
        self,
        n_teachers: int,
        samples_per_teacher: int,
        lamda: float = 1e-3,  # PATE noise size
        template: str = "xgboost",
    ) -> None:
        super().__init__()

        self.samples_per_teacher = samples_per_teacher
        self.n_teachers = n_teachers
        self.lamda = lamda
        self.model_args: dict = {}
        if template == "xgboost":
            self.model_template = XGBClassifier
            self.model_args = {
                "verbosity": 0,
                "depth": 3,
                "nthread": 2,
            }
        else:
            self.model_template = LogisticRegression
            self.model_args = {
                "solver": "sag",
                "max_iter": 10000,
            }

    @validate_arguments(config=dict(arbitrary_types_allowed=True))
    def fit(self, X: np.ndarray, generator: Any) -> Any:
        # 1. train teacher models
        self.teacher_models: list = []

        permutations = np.random.permutation(len(X))

        for tidx in range(self.n_teachers):
            teacher_idx = permutations[
                int(tidx * self.samples_per_teacher) : int(
                    (tidx + 1) * self.samples_per_teacher
                )
            ]
            teacher_X = X[teacher_idx, :]

            g_mb = np.asarray(generator(len(teacher_X)))

            idx = np.random.permutation(len(teacher_X[:, 0]))
            x_mb = teacher_X[idx[: self.samples_per_teacher], :]

            x_comb = np.concatenate((x_mb, g_mb), axis=0)
            y_comb = np.concatenate(
                (
                    np.ones(
                        [
                            len(teacher_X),
                        ]
                    ),
                    np.zeros(
                        [
                            len(teacher_X),
                        ]
                    ),
                ),
                axis=0,
            )

            model = self.model_template(**self.model_args)
            model.fit(x_comb, y_comb)

            self.teacher_models.append(model)

        return self

    @validate_arguments(config=dict(arbitrary_types_allowed=True))
    def pate_lamda(self, x: np.ndarray) -> Tuple[int, int, int]:
        """Returns PATE_lambda(x).

        Args:
          - x: feature vector

        Returns:
          - n0, n1: the number of label 0 and 1, respectively
          - out: label after adding laplace noise.
        """

        predictions = []

        for tidx, teacher in enumerate(self.teacher_models):
            y_pred = teacher.predict(x)
            predictions.append(y_pred)

        y_hat = np.vstack(predictions)  # (n_teachers, batch_size)

        n0 = np.sum(y_hat == 0, axis=0)  # (batch_size, )
        n1 = np.sum(y_hat == 1, axis=0)  # (batch_size, )

        lap_noise = np.random.laplace(loc=0.0, scale=self.lamda, size=n0.shape)

        out = (n1 + lap_noise) / (n0 + n1 + 1e-8)  # (batch_size, )
        out = (out > 0.5).astype(int)

        return n0, n1, out


class PATEGAN(Serializable):
    """Basic PATE-GAN framework."""

    @validate_arguments(config=dict(arbitrary_types_allowed=True))
    def __init__(
        self,
        # GAN
        max_iter: int = 1000,
        generator_n_layers_hidden: int = 2,
        generator_n_units_hidden: int = 100,
        generator_nonlin: str = "relu",
        generator_n_iter: int = 10,
        generator_dropout: float = 0,
        discriminator_n_layers_hidden: int = 2,
        discriminator_n_units_hidden: int = 100,
        discriminator_nonlin: str = "leaky_relu",
        discriminator_n_iter: int = 1,
        discriminator_dropout: float = 0.1,
        lr: float = 1e-4,
        weight_decay: float = 1e-3,
        batch_size: int = 200,
        random_state: int = 0,
        clipping_value: int = 1,
        encoder_max_clusters: int = 5,
        # Privacy
        n_teachers: int = 10,
        teacher_template: str = "linear",
        epsilon: float = 1.0,
        delta: Optional[float] = None,
        lamda: float = 1e-4,
        alpha: int = 100,
        encoder: Any = None,
    ) -> None:
        super().__init__()

        self.max_iter = max_iter
        self.generator_n_layers_hidden = generator_n_layers_hidden
        self.generator_n_units_hidden = generator_n_units_hidden
        self.generator_nonlin = generator_nonlin
        self.generator_n_iter = generator_n_iter
        self.generator_dropout = generator_dropout
        self.discriminator_n_layers_hidden = discriminator_n_layers_hidden
        self.discriminator_n_units_hidden = discriminator_n_units_hidden
        self.discriminator_nonlin = discriminator_nonlin
        self.discriminator_n_iter = discriminator_n_iter
        self.discriminator_dropout = discriminator_dropout
        self.lr = lr
        self.weight_decay = weight_decay
        self.batch_size = batch_size
        self.random_state = random_state
        self.clipping_value = clipping_value
        # Privacy
        self.n_teachers = n_teachers
        self.teacher_template = teacher_template
        self.epsilon = epsilon
        self.delta = None
        self.lamda = lamda
        self.alpha = alpha
        self.encoder_max_clusters = encoder_max_clusters
        self.encoder = encoder

    @validate_arguments(config=dict(arbitrary_types_allowed=True))
    def fit(
        self,
        X_train: pd.DataFrame,
    ) -> Any:
        self.columns = X_train.columns

        if self.delta is None:
            self.delta = 1 / (len(X_train) * np.sqrt(len(X_train)))

        log.info(f"[pategan] using delta = {self.delta}")

        self.model = TabularGAN(
            X_train,
            n_units_latent=self.generator_n_units_hidden,
            batch_size=self.batch_size,
            generator_n_layers_hidden=self.generator_n_layers_hidden,
            generator_n_units_hidden=self.generator_n_units_hidden,
            generator_nonlin=self.generator_nonlin,
            generator_nonlin_out_discrete="softmax",
            generator_nonlin_out_continuous="none",
            generator_lr=self.lr,
            generator_residual=True,
            generator_n_iter=self.generator_n_iter,
            generator_batch_norm=False,
            generator_dropout=0,
            generator_weight_decay=self.weight_decay,
            discriminator_n_units_hidden=self.discriminator_n_units_hidden,
            discriminator_n_layers_hidden=self.discriminator_n_layers_hidden,
            discriminator_n_iter=self.discriminator_n_iter,
            discriminator_nonlin=self.discriminator_nonlin,
            discriminator_batch_norm=False,
            discriminator_dropout=self.discriminator_dropout,
            discriminator_lr=self.lr,
            discriminator_weight_decay=self.weight_decay,
            clipping_value=self.clipping_value,
            encoder_max_clusters=self.encoder_max_clusters,
            encoder=self.encoder,
            n_iter_print=self.generator_n_iter - 1,
        )
        X_train_enc = self.model.encode(X_train)
        self.samples_per_teacher = int(len(X_train_enc) / self.n_teachers)

        # alpha initialize
        self.alpha_dict = np.zeros([self.alpha])

        # initialize epsilon_hat
        epsilon_hat = 0

        # Iterations
        it = 0
        while epsilon_hat < self.epsilon and it < self.max_iter:
            it += 1

            log.debug(
                f"[pategan it {it}] 1. Train teacher models n_teachers = {self.n_teachers} samples_per_teacher = {self.samples_per_teacher}"
            )

            # 1. Train teacher models
            teachers = Teachers(
                n_teachers=self.n_teachers,
                samples_per_teacher=self.samples_per_teacher,
                lamda=self.lamda,
                template=self.teacher_template,
            )
            teachers.fit(np.asarray(X_train_enc), self.model)

            log.debug(f"[pategan it {it}] 2. GAN training")

            # 2. Student training
            def fake_labels_generator(X: torch.Tensor) -> torch.Tensor:
                if self.n_teachers == 0:
                    return torch.zeros((len(X),))

                X_batch = pd.DataFrame(X.detach().cpu().numpy())

                n0_mb, n1_mb, Y_mb = teachers.pate_lamda(np.asarray(X_batch))
                if np.sum(Y_mb) >= len(X) / 2:
                    return torch.zeros((len(X),))

                # Compute alpha
                self._update_alpha(n0_mb, n1_mb)

                # PATE labels for X
                return torch.from_numpy(
                    np.reshape(np.asarray(Y_mb, dtype=int), [-1, 1])
                )

            self.model.fit(
                X_train_enc, fake_labels_generator=fake_labels_generator, encoded=True
            )

            # epsilon_hat computation
            curr_list: List = []
            for lidx in range(self.alpha):
                local_alpha = (self.alpha_dict[lidx] - np.log(self.delta)) / float(
                    lidx + 1
                )
                curr_list.append(local_alpha)

            epsilon_hat = np.min(curr_list)
            log.info(
                f"[pategan it {it}] epsilon_hat = {epsilon_hat}. self.epsilon = {self.epsilon}"
            )

        log.debug("pategan training done")
        return self

    @validate_arguments(config=dict(arbitrary_types_allowed=True))
    def _update_moments_accountant(self, n0: np.ndarray, n1: np.ndarray) -> np.ndarray:
        # Update moments accountant
        qbase = self.lamda * np.abs(n0 - n1)
        return (2 + qbase) / (4 * np.exp(qbase))

    @validate_arguments(config=dict(arbitrary_types_allowed=True))
    def _update_alpha(self, n0: np.ndarray, n1: np.ndarray) -> Dict:
        # Update moments accountant
        q = self._update_moments_accountant(n0, n1)
        # Compute alpha
        for lidx in range(self.alpha):
            upper = 2 * self.lamda**2 * (lidx + 1) * (lidx + 2)
            t = (1 - q) * np.power((1 - q) / (1 - np.exp(2 * self.lamda) * q), lidx + 1)
            t = np.log(t + q * np.exp(2 * self.lamda * lidx + 1))
            self.alpha_dict[lidx] += np.clip(t, a_min=0, a_max=upper).sum()
        return self.alpha_dict

    @validate_arguments(config=dict(arbitrary_types_allowed=True))
    def sample(self, count: int) -> np.ndarray:
        samples = self.model(count)
        return self.model.decode(pd.DataFrame(samples))


class PATEGANPlugin(Plugin):
    """PATEGAN plugin.

    Args:
        generator_n_layers_hidden: int
            Number of hidden layers in the generator
        generator_n_units_hidden: int
            Number of hidden units in each layer of the Generator
        generator_nonlin: string, default 'leaky_relu'
            Nonlinearity to use in the generator. Can be 'elu', 'relu', 'selu' or 'leaky_relu'.
        n_iter: int
            Maximum number of iterations in the Generator.
        generator_dropout: float
            Dropout value. If 0, the dropout is not used.
        discriminator_n_layers_hidden: int
            Number of hidden layers in the discriminator
        discriminator_n_units_hidden: int
            Number of hidden units in each layer of the discriminator
        discriminator_nonlin: string, default 'leaky_relu'
            Nonlinearity to use in the discriminator. Can be 'elu', 'relu', 'selu' or 'leaky_relu'.
        discriminator_n_iter: int
            Maximum number of iterations in the discriminator.
        discriminator_dropout: float
            Dropout value for the discriminator. If 0, the dropout is not used.
        lr: float
            learning rate for optimizer. step_size equivalent in the JAX version.
        weight_decay: float
            l2 (ridge) penalty for the weights.
        batch_size: int
            Batch size
        random_state: int
            random_state used
        clipping_value: int, default 0
            Gradients clipping value. Zero disables the feature
        teacher_template: str
            Model to use for the teachers. Can be linear, xgboost.
        epsilon: float
            Differential privacy parameter
        delta: float
            Differential privacy parameter
        lambda: float
            Noise size
        encoder_max_clusters: int
            The max number of clusters to create for continuous columns when encoding


    Example:
        >>> from synthcity.plugins import Plugins
        >>> plugin = Plugins().get("pategan")
        >>> from sklearn.datasets import load_iris
        >>> X = load_iris()
        >>> plugin.fit(X)
        >>> plugin.generate()
    """

    @validate_arguments(config=dict(arbitrary_types_allowed=True))
    def __init__(
        self,
        # GAN
<<<<<<< HEAD
        n_iter: int = 200,
        generator_n_iter: int = 10,
        generator_n_layers_hidden: int = 2,
=======
        n_iter: int = 1000,
        generator_n_iter: int = 10,
        generator_n_layers_hidden: int = 3,
>>>>>>> f1ee7582
        generator_n_units_hidden: int = 500,
        generator_nonlin: str = "relu",
        generator_dropout: float = 0,
        discriminator_n_layers_hidden: int = 2,
        discriminator_n_units_hidden: int = 500,
        discriminator_nonlin: str = "leaky_relu",
        discriminator_n_iter: int = 1,
        discriminator_dropout: float = 0.1,
        lr: float = 1e-3,
        weight_decay: float = 1e-3,
        batch_size: int = 200,
        random_state: int = 0,
        clipping_value: int = 1,
        encoder_max_clusters: int = 5,
        # Privacy
        n_teachers: int = 10,
        teacher_template: str = "xgboost",
        epsilon: float = 1.0,
        delta: Optional[float] = None,
        lamda: float = 1e-3,
        alpha: int = 100,
        encoder: Any = None,
        **kwargs: Any,
    ) -> None:
        super().__init__(**kwargs)

        self.model = PATEGAN(
            max_iter=n_iter,
            generator_n_layers_hidden=generator_n_layers_hidden,
            generator_n_units_hidden=generator_n_units_hidden,
            generator_nonlin=generator_nonlin,
            generator_n_iter=generator_n_iter,
            generator_dropout=generator_dropout,
            discriminator_n_layers_hidden=discriminator_n_layers_hidden,
            discriminator_n_units_hidden=discriminator_n_units_hidden,
            discriminator_nonlin=discriminator_nonlin,
            discriminator_n_iter=discriminator_n_iter,
            discriminator_dropout=discriminator_dropout,
            lr=lr,
            weight_decay=weight_decay,
            batch_size=batch_size,
            random_state=random_state,
            clipping_value=clipping_value,
            encoder_max_clusters=encoder_max_clusters,
            encoder=encoder,
            # Privacy
            n_teachers=n_teachers,
            teacher_template=teacher_template,
            epsilon=epsilon,
            delta=delta,
            lamda=lamda,
        )

    @staticmethod
    def name() -> str:
        return "pategan"

    @staticmethod
    def type() -> str:
        return "generic"

    @staticmethod
    def hyperparameter_space(**kwargs: Any) -> List[Distribution]:
        return [
            IntegerDistribution(name="n_iter", low=1, high=500),
            IntegerDistribution(name="generator_n_layers_hidden", low=1, high=4),
            IntegerDistribution(
                name="generator_n_units_hidden", low=50, high=500, step=50
            ),
            CategoricalDistribution(
                name="generator_nonlin", choices=["relu", "leaky_relu", "tanh", "elu"]
            ),
            IntegerDistribution(name="generator_n_iter", low=1, high=100),
            FloatDistribution(name="generator_dropout", low=0, high=0.2),
            IntegerDistribution(name="discriminator_n_layers_hidden", low=1, high=4),
            IntegerDistribution(
                name="discriminator_n_units_hidden", low=50, high=550, step=50
            ),
            CategoricalDistribution(
                name="discriminator_nonlin",
                choices=["relu", "leaky_relu", "tanh", "elu"],
            ),
            IntegerDistribution(name="discriminator_n_iter", low=1, high=5),
            FloatDistribution(name="discriminator_dropout", low=0, high=0.2),
            CategoricalDistribution(name="lr", choices=[1e-3, 2e-4, 1e-4]),
            CategoricalDistribution(name="weight_decay", choices=[1e-3, 1e-4]),
            CategoricalDistribution(name="batch_size", choices=[64, 128, 256, 512]),
            IntegerDistribution(name="n_teachers", low=5, high=200),
            CategoricalDistribution(
                name="teacher_template", choices=["linear", "xgboost"]
            ),
            IntegerDistribution(name="encoder_max_clusters", low=2, high=20),
            FloatDistribution(name="lamda", low=0, high=1),
            CategoricalDistribution(
                name="delta", choices=[1e-3, 1e-4, 1e-5, 1e-6, 1e-7, 1e-8]
            ),
            IntegerDistribution(name="alpha", low=10, high=500),
        ]

    def _fit(self, X: DataLoader, *args: Any, **kwargs: Any) -> "PATEGANPlugin":
        self.model.fit(X.dataframe())

        return self

    def _generate(self, count: int, syn_schema: Schema, **kwargs: Any) -> pd.DataFrame:
        return self._safe_generate(self.model.sample, count, syn_schema)


plugin = PATEGANPlugin<|MERGE_RESOLUTION|>--- conflicted
+++ resolved
@@ -391,15 +391,9 @@
     def __init__(
         self,
         # GAN
-<<<<<<< HEAD
         n_iter: int = 200,
         generator_n_iter: int = 10,
         generator_n_layers_hidden: int = 2,
-=======
-        n_iter: int = 1000,
-        generator_n_iter: int = 10,
-        generator_n_layers_hidden: int = 3,
->>>>>>> f1ee7582
         generator_n_units_hidden: int = 500,
         generator_nonlin: str = "relu",
         generator_dropout: float = 0,
