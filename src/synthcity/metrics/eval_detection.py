--- conflicted
+++ resolved
@@ -216,11 +216,7 @@
         X_syn: DataLoader,
     ) -> Dict:
         model_args = {
-<<<<<<< HEAD
-            "n_components": 10,
-=======
             "n_components": min(100, len(X_gt)),
->>>>>>> 388df067
             "random_state": self._random_state,
         }
         return self._evaluate_detection(
