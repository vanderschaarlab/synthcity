# synthcity relative
<<<<<<< HEAD
from .eval_detection import (
    SyntheticDetectionGMM,
    SyntheticDetectionMLP,
    SyntheticDetectionXGB,
)
from .eval_performance import (
    FeatureImportanceRankDistance,
    PerformanceEvaluatorLinear,
    PerformanceEvaluatorMLP,
    PerformanceEvaluatorXGB,
)
from .eval_privacy import (
    DeltaPresence,
    IdentifiabilityScore,
    kAnonymization,
    kMap,
    lDiversityDistinct,
)
from .eval_sanity import (
    CloseValuesProbability,
    CommonRowsProportion,
    DataMismatchScore,
    DistantValuesProbability,
    NearestSyntheticNeighborDistance,
)
from .eval_statistical import (
    AlphaPrecision,
    ChiSquaredTest,
    FeatureCorrelation,
    InverseKLDivergence,
    JensenShannonDistance,
    KolmogorovSmirnovTest,
    MaximumMeanDiscrepancy,
    PRDCScore,
    SurvivalKMDistance,
    WassersteinDistance,
)
from .scores import ScoreEvaluator

standard_metrics = [
    # sanity tests
    DataMismatchScore,
    CommonRowsProportion,
    NearestSyntheticNeighborDistance,
    CloseValuesProbability,
    DistantValuesProbability,
    # statistical tests
    JensenShannonDistance,
    ChiSquaredTest,
    FeatureCorrelation,
    InverseKLDivergence,
    KolmogorovSmirnovTest,
    MaximumMeanDiscrepancy,
    WassersteinDistance,
    PRDCScore,
    AlphaPrecision,
    SurvivalKMDistance,
    # performance tests
    PerformanceEvaluatorLinear,
    PerformanceEvaluatorMLP,
    PerformanceEvaluatorXGB,
    FeatureImportanceRankDistance,
    # synthetic detection tests
    SyntheticDetectionXGB,
    SyntheticDetectionMLP,
    SyntheticDetectionGMM,
    # privacy tests
    DeltaPresence,
    kAnonymization,
    kMap,
    lDiversityDistinct,
    IdentifiabilityScore,
]


class Metrics:
    @staticmethod
    @validate_arguments(config=dict(arbitrary_types_allowed=True))
    def evaluate(
        X_gt: Union[DataLoader, pd.DataFrame],
        X_syn: Union[DataLoader, pd.DataFrame],
        reduction: str = "mean",
        n_histogram_bins: int = 10,
        metrics: Optional[Dict] = None,
        task_type: str = "classification",
        random_state: int = 0,
        workspace: Path = Path("workspace"),
    ) -> pd.DataFrame:
        workspace.mkdir(parents=True, exist_ok=True)

        supported_tasks = [
            "classification",
            "regression",
            "survival_analysis",
            "time_series",
            "time_series_survival",
        ]
        if task_type not in supported_tasks:
            raise ValueError(
                f"Invalid task type {task_type}. Supported: {supported_tasks}"
            )

        if not isinstance(X_gt, DataLoader):
            X_gt = GenericDataLoader(X_gt)
        if not isinstance(X_syn, DataLoader):
            X_syn = create_from_info(X_syn, X_gt.info())

        if X_gt.type() != X_syn.type():
            raise ValueError("Different dataloader types")

        if task_type == "survival_analysis":
            if X_gt.type() != "survival_analysis":
                raise ValueError("Invalid dataloader for survival analysis")
        elif task_type == "time_series":
            if X_gt.type() != "time_series":
                raise ValueError("Invalid dataloader for time series")
        elif task_type == "time_series_survival":
            if X_gt.type() != "time_series_survival":
                raise ValueError("Invalid dataloader for time series survival analysis")

        if metrics is None:
            metrics = Metrics.list()

        scores = ScoreEvaluator()

        eval_cnt = min(len(X_gt), len(X_syn))

        for metric in standard_metrics:
            if metric.type() not in metrics:
                continue
            if metric.name() not in metrics[metric.type()]:
                continue
            scores.queue(
                metric(
                    reduction=reduction,
                    n_histogram_bins=n_histogram_bins,
                    task_type=task_type,
                    random_state=random_state,
                    workspace=workspace,
                ),
                X_gt.sample(eval_cnt, random_state=random_state),
                X_syn.sample(eval_cnt, random_state=random_state),
            )

        scores.compute()

        return scores.to_dataframe()

    @staticmethod
    def list() -> dict:
        available_metrics: Dict[str, List] = {}
        for metric in standard_metrics:
            if metric.type() not in available_metrics:
                available_metrics[metric.type()] = []
            available_metrics[metric.type()].append(metric.name())

        return available_metrics
=======
from .eval import Metrics  # noqa: F401
from .weighted_metrics import WeightedMetrics  # noqa: F401
>>>>>>> f7ba908c
<|MERGE_RESOLUTION|>--- conflicted
+++ resolved
@@ -1,163 +1,3 @@
 # synthcity relative
-<<<<<<< HEAD
-from .eval_detection import (
-    SyntheticDetectionGMM,
-    SyntheticDetectionMLP,
-    SyntheticDetectionXGB,
-)
-from .eval_performance import (
-    FeatureImportanceRankDistance,
-    PerformanceEvaluatorLinear,
-    PerformanceEvaluatorMLP,
-    PerformanceEvaluatorXGB,
-)
-from .eval_privacy import (
-    DeltaPresence,
-    IdentifiabilityScore,
-    kAnonymization,
-    kMap,
-    lDiversityDistinct,
-)
-from .eval_sanity import (
-    CloseValuesProbability,
-    CommonRowsProportion,
-    DataMismatchScore,
-    DistantValuesProbability,
-    NearestSyntheticNeighborDistance,
-)
-from .eval_statistical import (
-    AlphaPrecision,
-    ChiSquaredTest,
-    FeatureCorrelation,
-    InverseKLDivergence,
-    JensenShannonDistance,
-    KolmogorovSmirnovTest,
-    MaximumMeanDiscrepancy,
-    PRDCScore,
-    SurvivalKMDistance,
-    WassersteinDistance,
-)
-from .scores import ScoreEvaluator
-
-standard_metrics = [
-    # sanity tests
-    DataMismatchScore,
-    CommonRowsProportion,
-    NearestSyntheticNeighborDistance,
-    CloseValuesProbability,
-    DistantValuesProbability,
-    # statistical tests
-    JensenShannonDistance,
-    ChiSquaredTest,
-    FeatureCorrelation,
-    InverseKLDivergence,
-    KolmogorovSmirnovTest,
-    MaximumMeanDiscrepancy,
-    WassersteinDistance,
-    PRDCScore,
-    AlphaPrecision,
-    SurvivalKMDistance,
-    # performance tests
-    PerformanceEvaluatorLinear,
-    PerformanceEvaluatorMLP,
-    PerformanceEvaluatorXGB,
-    FeatureImportanceRankDistance,
-    # synthetic detection tests
-    SyntheticDetectionXGB,
-    SyntheticDetectionMLP,
-    SyntheticDetectionGMM,
-    # privacy tests
-    DeltaPresence,
-    kAnonymization,
-    kMap,
-    lDiversityDistinct,
-    IdentifiabilityScore,
-]
-
-
-class Metrics:
-    @staticmethod
-    @validate_arguments(config=dict(arbitrary_types_allowed=True))
-    def evaluate(
-        X_gt: Union[DataLoader, pd.DataFrame],
-        X_syn: Union[DataLoader, pd.DataFrame],
-        reduction: str = "mean",
-        n_histogram_bins: int = 10,
-        metrics: Optional[Dict] = None,
-        task_type: str = "classification",
-        random_state: int = 0,
-        workspace: Path = Path("workspace"),
-    ) -> pd.DataFrame:
-        workspace.mkdir(parents=True, exist_ok=True)
-
-        supported_tasks = [
-            "classification",
-            "regression",
-            "survival_analysis",
-            "time_series",
-            "time_series_survival",
-        ]
-        if task_type not in supported_tasks:
-            raise ValueError(
-                f"Invalid task type {task_type}. Supported: {supported_tasks}"
-            )
-
-        if not isinstance(X_gt, DataLoader):
-            X_gt = GenericDataLoader(X_gt)
-        if not isinstance(X_syn, DataLoader):
-            X_syn = create_from_info(X_syn, X_gt.info())
-
-        if X_gt.type() != X_syn.type():
-            raise ValueError("Different dataloader types")
-
-        if task_type == "survival_analysis":
-            if X_gt.type() != "survival_analysis":
-                raise ValueError("Invalid dataloader for survival analysis")
-        elif task_type == "time_series":
-            if X_gt.type() != "time_series":
-                raise ValueError("Invalid dataloader for time series")
-        elif task_type == "time_series_survival":
-            if X_gt.type() != "time_series_survival":
-                raise ValueError("Invalid dataloader for time series survival analysis")
-
-        if metrics is None:
-            metrics = Metrics.list()
-
-        scores = ScoreEvaluator()
-
-        eval_cnt = min(len(X_gt), len(X_syn))
-
-        for metric in standard_metrics:
-            if metric.type() not in metrics:
-                continue
-            if metric.name() not in metrics[metric.type()]:
-                continue
-            scores.queue(
-                metric(
-                    reduction=reduction,
-                    n_histogram_bins=n_histogram_bins,
-                    task_type=task_type,
-                    random_state=random_state,
-                    workspace=workspace,
-                ),
-                X_gt.sample(eval_cnt, random_state=random_state),
-                X_syn.sample(eval_cnt, random_state=random_state),
-            )
-
-        scores.compute()
-
-        return scores.to_dataframe()
-
-    @staticmethod
-    def list() -> dict:
-        available_metrics: Dict[str, List] = {}
-        for metric in standard_metrics:
-            if metric.type() not in available_metrics:
-                available_metrics[metric.type()] = []
-            available_metrics[metric.type()].append(metric.name())
-
-        return available_metrics
-=======
 from .eval import Metrics  # noqa: F401
-from .weighted_metrics import WeightedMetrics  # noqa: F401
->>>>>>> f7ba908c
+from .weighted_metrics import WeightedMetrics  # noqa: F401