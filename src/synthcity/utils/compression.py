# stdlib
from typing import Dict, List

# third party
import pandas as pd
from pydantic import validate_arguments
from sklearn.preprocessing import LabelEncoder
from xgboost import XGBClassifier, XGBRegressor

# synthcity relative
from .evaluation import evaluate_classifier, evaluate_regression


@validate_arguments(config=dict(arbitrary_types_allowed=True))
def compress_dataset(
    df: pd.DataFrame,
    cat_limit: int = 10,
    impute: bool = True,
    score_threshold: float = 0.98,
) -> pd.DataFrame:
    df = df.copy()
    original_dtypes = df.infer_objects().dtypes

    if impute:
        df = df.fillna(0)  # TODO: should we use a special symbol?
    df.columns = df.columns.astype(str)

    # check redundant columns
    covariates = df.columns
    redundant: List[str] = []

    # encode
    encoders = {}
    for col in df.columns:
        if df[col].dtype not in ["object", "category"]:
            continue

        encoders[col] = LabelEncoder().fit(df[col])
        df[col] = encoders[col].transform(df[col])

    # compress
    compressers = {}
    for column in covariates:
        X = df[covariates].drop(columns=redundant + [column])
        y = df[column]

        if len(df[column].unique()) < cat_limit:
            model = XGBClassifier()
            try:
                score = evaluate_classifier(model, X, y)["clf"]["aucroc"][0]
            except BaseException:
                continue

        else:
            model = XGBRegressor()

            try:
                score = evaluate_regression(model, X, y)["clf"]["r2"][0]
            except BaseException:
                continue

        if score >= score_threshold:
            redundant.append(column)
            model.fit(X, y)

            src_cols = X.columns
            compressers[column] = {
                "cols": list(src_cols),
                "model": model,
                "min": y.min(),
                "max": y.max(),
            }
    df = df.drop(columns=redundant)
    covariates = df.columns

    # compress categoricals
    compressers_categoricals = {}
    categoricals: List[List[str]] = [[]]

    for column in covariates:
        if len(df[column].unique()) > cat_limit:
            continue

        categoricals[-1].append(column)

        if len(df[categoricals[-1]].drop_duplicates()) >= cat_limit:
            categoricals.append([])

    for cats in categoricals:
        if len(cats) <= 1:
            continue
        cat_types = df[cats].infer_objects().dtypes

        aggr = df[cats].astype(str).agg(" ".join, 1)

        encoder = LabelEncoder().fit(aggr)
        encoded = encoder.transform(aggr)
        encoded_col = " ".join(cats)
        df[encoded_col] = encoded
        df = df.drop(columns=cats)

        compressers_categoricals[encoded_col] = {
            "cols": cats,
            "model": encoder,
            "types": cat_types,
        }

    context = {
        "encoders": encoders,
        "compressers": compressers,
        "compressers_categoricals": compressers_categoricals,
        "original_dtypes": original_dtypes,
    }
    return df, context


@validate_arguments(config=dict(arbitrary_types_allowed=True))
def decompress_dataset(
    df: pd.DataFrame, context: Dict, cat_limit: int = 10
) -> pd.DataFrame:
    assert "encoders" in context, "Invalid context. missing encoders"
    assert "compressers" in context, "Invalid context. missing compressers"
    assert (
        "compressers_categoricals" in context
    ), "Invalid context. missing compressers_categoricals"

    df = df.copy()
    df.columns = df.columns.astype(str)

    # decompress categoricals
    for cat_group in context["compressers_categoricals"]:
        assert cat_group in df.columns

        encoder = context["compressers_categoricals"][cat_group]["model"]
        src_cols = context["compressers_categoricals"][cat_group]["cols"]
        dtypes = context["compressers_categoricals"][cat_group]["types"]

        df[cat_group] = encoder.inverse_transform(df[cat_group])
<<<<<<< HEAD
        decoded = df[cat_group].str.split(" ", -1, expand=True)
=======
        decoded = df[cat_group].str.split(" ", n=-1, expand=True)
>>>>>>> e554e15a

        assert decoded.shape[1] == len(src_cols)

        df[src_cols] = decoded.astype(dtypes.reset_index(drop=True))
        df = df.drop(columns=[cat_group])

    # decompress redundant

    for i in range(len(context["compressers"].keys())):
        todo_cols = list(context["compressers"].keys())
        if pd.Series(todo_cols).isin(df.columns).sum() == len(todo_cols):
            break

        for col in context["compressers"]:
            if col in df.columns:
                continue

            model = context["compressers"][col]["model"]
            src_cols = context["compressers"][col]["cols"]
            vmin = context["compressers"][col]["min"]
            vmax = context["compressers"][col]["max"]

            if pd.Series(src_cols).isin(df.columns).sum() != len(
                src_cols
            ):  # need to decode something else first
                continue

            src_covs = df[src_cols]
            df[col] = model.predict(src_covs)
            df[col].clip(lower=vmin, upper=vmax, inplace=True)

    # decode categoricals
    for col in context["encoders"]:
        assert col in df, f"Missing {col}"
        df[col] = context["encoders"][col].inverse_transform(df[col])

    original_dtypes = context["original_dtypes"]
    df = df.astype(original_dtypes.filter(df.columns))

    return df<|MERGE_RESOLUTION|>--- conflicted
+++ resolved
@@ -136,11 +136,7 @@
         dtypes = context["compressers_categoricals"][cat_group]["types"]
 
         df[cat_group] = encoder.inverse_transform(df[cat_group])
-<<<<<<< HEAD
-        decoded = df[cat_group].str.split(" ", -1, expand=True)
-=======
         decoded = df[cat_group].str.split(" ", n=-1, expand=True)
->>>>>>> e554e15a
 
         assert decoded.shape[1] == len(src_cols)
 
