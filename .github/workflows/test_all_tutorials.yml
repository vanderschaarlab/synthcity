--- conflicted
+++ resolved
@@ -22,11 +22,7 @@
         run: |
           echo "Keepalive commit at $(date)" > keepalive.txt
           git config --global user.name "gkr-bot"
-<<<<<<< HEAD
-          git config --global user.email "github-actions[bot]@users.noreply.github.com"
-=======
           git config --global user.email "gkr-bot@tuta.io"
->>>>>>> 208c6be8
           git add keepalive.txt
           git commit -m "Automated commit by Keepalive Workflow to keep the repository active" || echo "No changes to commit"
       - name: Create Pull Request
@@ -39,18 +35,12 @@
           body: "This PR is automatically generated to keep the repository active."
           branch: keepalive-branch
           base: main
-<<<<<<< HEAD
       - name: Delete Pull Request Branch
         if: steps.cpr.outputs['pull-request-number'] != ''
-=======
-      - name: Close Pull Request
-        if: steps.cpr.outputs.pull-request-number != ''
->>>>>>> 208c6be8
         uses: actions/github-script@v6
         with:
           github-token: ${{ secrets.GITHUB_TOKEN }}
           script: |
-<<<<<<< HEAD
             const branch = 'keepalive-branch';
             await github.rest.git.deleteRef({
               owner: context.repo.owner,
@@ -58,16 +48,6 @@
               ref: `heads/${branch}`
             });
             console.log(`Deleted branch '${branch}'`);
-=======
-            const prNumber = ${{ steps.cpr.outputs.pull-request-number }};
-            await github.rest.pulls.update({
-              owner: context.repo.owner,
-              repo: context.repo.repo,
-              pull_number: prNumber,
-              state: 'closed'
-            });
-            console.log(`Closed PR #${prNumber}`);
->>>>>>> 208c6be8
 
       - name: Set up Python ${{ matrix.python-version }}
         uses: actions/setup-python@v4
