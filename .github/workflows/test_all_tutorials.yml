--- conflicted
+++ resolved
@@ -16,42 +16,6 @@
       - uses: actions/checkout@v3
         with:
           submodules: true
-          ref: main
-<<<<<<< HEAD
-=======
-
-      - name: Make Keepalive Commit
-        run: |
-          echo "Keepalive commit at $(date)" > keepalive.txt
-          git config --global user.name "gkr-bot"
-          git config --global user.email "gkr-bot@tuta.io"
-          git add keepalive.txt
-          git commit -m "Automated commit by Keepalive Workflow to keep the repository active" || echo "No changes to commit"
-      - name: Create Pull Request
-        id: cpr
-        uses: peter-evans/create-pull-request@v5
-        with:
-          token: ${{ secrets.GITHUB_TOKEN }}
-          commit-message: "Automated commit by Keepalive Workflow to keep the repository active"
-          title: "Keep Repository Active"
-          body: "This PR is automatically generated to keep the repository active."
-          branch: keepalive-branch
-          base: main
-      - name: Delete Pull Request Branch
-        if: steps.cpr.outputs['pull-request-number'] != ''
-        uses: actions/github-script@v6
-        with:
-          github-token: ${{ secrets.GITHUB_TOKEN }}
-          script: |
-            const branch = 'keepalive-branch';
-            await github.rest.git.deleteRef({
-              owner: context.repo.owner,
-              repo: context.repo.repo,
-              ref: `heads/${branch}`
-            });
-            console.log(`Deleted branch '${branch}'`);
-
->>>>>>> 353a8f1f
       - name: Set up Python ${{ matrix.python-version }}
         uses: actions/setup-python@v4
         with:
